""" RHEAS module for retrieving MODIS evapotranspiration data (MOD16 product).

.. module:: mod16
   :synopsis: Retrieve MODIS evapotranspiration data

.. moduleauthor:: Kostas Andreadis <kandread@jpl.nasa.gov>

"""

import modis
import tempfile
from ftplib import FTP
import subprocess
import glob
import shutil
import dbio
import datasets
from datetime import timedelta
<<<<<<< HEAD
import os
import rpath
=======
import logging
>>>>>>> eb3bf3a2


table = "evap.mod16"


def dates(dbname):
    dts = datasets.dates(dbname, table)
    return dts


def download(dbname, dts, bbox):
    """Downloads the MODIS evapotranspiration data product MOD16 for
    a set of dates *dt* and imports them into the PostGIS database *dbname*."""
    log = logging.getLogger(__name__)
    res = 0.01
    url = "ftp.ntsg.umt.edu"
    tiles = modis.findTiles(bbox)
    if tiles is not None:
        ftp = FTP(url)
        ftp.login()
        for dt in [dts[0] + timedelta(dti) for dti in range((dts[-1] - dts[0]).days + 1)]:
            try:
                ftp.cwd(
                    "pub/MODIS/NTSG_Products/MOD16/MOD16A2.105_MERRAGMAO/Y{0}".format(dt.year))
                days = ftp.nlst()
                datadir = "D{0}".format(dt.strftime("%j"))
                if datadir in days:
                    ftp.cwd(datadir)
                    files = [f for f in ftp.nlst() if any(
                        f.find("h{0:02d}v{1:02d}".format(t[1], t[0])) > 0 for t in tiles)]
                    outpath = tempfile.mkdtemp()
                    for fname in files:
                        with open("{0}/{1}".format(outpath, fname), 'wb') as f:
                            ftp.retrbinary("RETR {0}".format(fname), f.write)
                        proc = subprocess.Popen(["gdal_translate", "HDF4_EOS:EOS_GRID:{0}/{1}:MOD_Grid_MOD16A2:ET_1km".format(
                            outpath, fname), "{0}/{1}".format(outpath, fname).replace("hdf", "tif")], stdout=subprocess.PIPE, stderr=subprocess.STDOUT)
                        out, err = proc.communicate()
                        log.debug(out)
                    tifs = glob.glob("{0}/*.tif".format(outpath))
                    proc = subprocess.Popen(
                        ["gdal_merge.py", "-o", "{0}/et.tif".format(outpath)] + tifs, stdout=subprocess.PIPE, stderr=subprocess.STDOUT)
                    out, err = proc.communicate()
                    log.debug(out)
                    proc = subprocess.Popen(["gdal_calc.py", "-A", "{0}/et.tif".format(outpath), "--outfile={0}/et1.tif".format(
                        outpath), "--NoDataValue=-9999", "--calc=\"(A<32701)*(0.1*A+9999)-9999\""], stdout=subprocess.PIPE, stderr=subprocess.STDOUT)
                    out, err = proc.communicate()
                    log.debug(out)
                    proc = subprocess.Popen(["gdalwarp", "-t_srs", "'+proj=latlong +ellps=sphere'", "-tr", str(
                        res), str(-res), "{0}/et1.tif".format(outpath), "{0}/et2.tif".format(outpath)], stdout=subprocess.PIPE, stderr=subprocess.STDOUT)
                    out, err = proc.communicate()
                    log.debug(out)
                    if bbox is None:
                        pstr = []
                    else:
                        pstr = ["-projwin", str(bbox[0]), str(bbox[3]), str(bbox[2]), str(bbox[1])]
<<<<<<< HEAD
                    if not os.path.isdir("{0}/evap/mod16".format(rpath.data)):
                        os.mkdir("{0}/evap/mod16".format(rpath.data))
                    filename = "{0}/evap/mod16/mod16_{1}.tif".format(rpath.data, dt.strftime("%Y%m%d"))
                    subprocess.call(["gdal_translate"] + pstr + ["-a_srs", "epsg:4326", "{0}/et2.tif".format(outpath), filename])
                    dbio.ingest(dbname, filename, dt, table, False)
=======
                    proc = subprocess.Popen(["gdal_translate"] + pstr + ["-a_srs", "epsg:4326", "{0}/et2.tif".format(outpath), "{0}/et3.tif".format(outpath)], stdout=subprocess.PIPE, stderr=subprocess.STDOUT)
                    out, err = proc.communicate()
                    log.debug(out)
                    dbio.ingest(
                        dbname, "{0}/et3.tif".format(outpath), dt, table, False)
>>>>>>> eb3bf3a2
                    shutil.rmtree(outpath)
            except:
                log.warning("MOD16 data not available for {0}. Skipping download!".format(
                    dt.strftime("%Y-%m-%d")))


class Mod16:

    def __init__(self):
        """Initialize MOD16 evapotranspiration object."""
        self.statevar = ["soil_moist"]
        self.obsvar = "evap"
        self.res = 0.01
        self.stddev = 1.0
        self.tablename = "evap.mod16"<|MERGE_RESOLUTION|>--- conflicted
+++ resolved
@@ -16,12 +16,9 @@
 import dbio
 import datasets
 from datetime import timedelta
-<<<<<<< HEAD
 import os
 import rpath
-=======
 import logging
->>>>>>> eb3bf3a2
 
 
 table = "evap.mod16"
@@ -77,19 +74,13 @@
                         pstr = []
                     else:
                         pstr = ["-projwin", str(bbox[0]), str(bbox[3]), str(bbox[2]), str(bbox[1])]
-<<<<<<< HEAD
                     if not os.path.isdir("{0}/evap/mod16".format(rpath.data)):
                         os.mkdir("{0}/evap/mod16".format(rpath.data))
                     filename = "{0}/evap/mod16/mod16_{1}.tif".format(rpath.data, dt.strftime("%Y%m%d"))
-                    subprocess.call(["gdal_translate"] + pstr + ["-a_srs", "epsg:4326", "{0}/et2.tif".format(outpath), filename])
-                    dbio.ingest(dbname, filename, dt, table, False)
-=======
-                    proc = subprocess.Popen(["gdal_translate"] + pstr + ["-a_srs", "epsg:4326", "{0}/et2.tif".format(outpath), "{0}/et3.tif".format(outpath)], stdout=subprocess.PIPE, stderr=subprocess.STDOUT)
+                    proc = subprocess.Popen(["gdal_translate"] + pstr + ["-a_srs", "epsg:4326", "{0}/et2.tif".format(outpath), filename], stdout=subprocess.PIPE, stderr=subprocess.STDOUT)
                     out, err = proc.communicate()
                     log.debug(out)
-                    dbio.ingest(
-                        dbname, "{0}/et3.tif".format(outpath), dt, table, False)
->>>>>>> eb3bf3a2
+                    dbio.ingest(dbname, filename, dt, table, False)
                     shutil.rmtree(outpath)
             except:
                 log.warning("MOD16 data not available for {0}. Skipping download!".format(
