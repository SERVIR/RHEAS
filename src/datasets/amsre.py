""" Class definition for the AMSR-E Soil Mositure data type.

.. module:: amsre
   :synopsis: Definition of the AMSRE class

.. moduleauthor:: Kostas Andreadis <kandread@jpl.nasa.gov>

"""

from soilmoist import Soilmoist
from ftplib import FTP
from datetime import timedelta
import tempfile
import subprocess
import os
import datasets
import dbio
<<<<<<< HEAD
import rpath
=======
import logging
>>>>>>> eb3bf3a2


table = "soilmoist.amsre"


def dates(dbname):
    dts = datasets.dates(dbname, "soilmoist.amsre")
    return dts


def download(dbname, dts, bbox):
    """Downloads AMSR-E soil moisture data for a set of dates *dts*
    and imports them into the PostGIS database *outpath*. Optionally
    uses a bounding box to limit the region with [minlon, minlat, maxlon, maxlat]."""
    log = logging.getLogger(__name__)
    url = "n5eil01u.ecs.nsidc.org"
    ftp = FTP(url)
    ftp.login()
    ftp.cwd("SAN/AMSA/AE_Land3.002")
    for dt in [dts[0] + timedelta(ti) for ti in range((dts[-1] - dts[0]).days+1)]:
        datadir = dt.strftime("%Y.%m.%d")
        try:
            tmppath = tempfile.mkdtemp()
            ftp.cwd(datadir)
            fname = [f for f in ftp.nlst() if f.endswith("hdf")][0]
            with open("{0}/{1}".format(tmppath, fname), 'wb') as f:
                ftp.retrbinary("RETR {0}".format(fname), f.write)
            proc = subprocess.Popen(["gdal_translate", "HDF4_EOS:EOS_GRID:{0}/{1}:Ascending_Land_Grid:A_Soil_Moisture".format(tmppath, fname), "{0}/sma.tif".format(tmppath)], stdout=subprocess.PIPE, stderr=subprocess.STDOUT)
            out, err = proc.communicate()
            log.debug(out)
            proc = subprocess.Popen(["gdal_translate", "HDF4_EOS:EOS_GRID:{0}/{1}:Descending_Land_Grid:D_Soil_Moisture".format(tmppath, fname), "{0}/smd.tif".format(tmppath)], stdout=subprocess.PIPE, stderr=subprocess.STDOUT)
            out, err = proc.communicate()
            log.debug(out)
            # merge orbits
            proc = subprocess.Popen(["gdal_merge.py", "-o", "{0}/sm1.tif".format(tmppath), "{0}/sma.tif".format(tmppath), "{0}/smd.tif".format(tmppath)], stdout=subprocess.PIPE, stderr=subprocess.STDOUT)
            out, err = proc.communicate()
            log.debug(out)
            # reproject data
            proc = subprocess.Popen(["gdalwarp", "-s_srs", "epsg:3410", "-t_srs", "epsg:4326", "{0}/sm1.tif".format(tmppath), "{0}/sm2.tif".format(tmppath)], stdout=subprocess.PIPE, stderr=subprocess.STDOUT)
            out, err = proc.communicate()
            log.debug(out)
            if bbox is None:
                pstr = []
            else:
                pstr = ["-projwin", str(bbox[0]), str(bbox[3]), str(bbox[2]), str(bbox[1])]
<<<<<<< HEAD
            subprocess.call(["gdal_translate"] + pstr + ["-ot", "Float32", "{0}/sm2.tif".format(tmppath), "{0}/sm3.tif".format(tmppath)])
            # filename = "{0}/amsre_soilm_{1}.tif".format(tmppath, dt.strftime("%Y%m%d"))
            if not os.path.isdir("{0}/soilmoist/amsre".format(rpath.data)):
                    os.mkdir("{0}/soilmoist/amsre".format(rpath.data))
            filename = "{0}/soilmoist/amsre/amsre_{1}.tif".format(rpath.data, dt.strftime("%Y%m%d"))
            cmd = " ".join(["gdal_calc.py", "-A", "{0}/sm3.tif".format(tmppath), "--outfile={0}".format(filename), "--NoDataValue=-9999", "--calc=\"(abs(A)!=9999)*(A/1000.0+9999)-9999\""])
            subprocess.call(cmd, shell=True)
=======
            proc = subprocess.Popen(["gdal_translate"] + pstr + ["-ot", "Float32", "{0}/sm2.tif".format(tmppath), "{0}/sm3.tif".format(tmppath)], stdout=subprocess.PIPE, stderr=subprocess.STDOUT)
            out, err = proc.communicate()
            log.debug(out)
            filename = "{0}/amsre_soilm_{1}.tif".format(tmppath, dt.strftime("%Y%m%d"))
            proc = subprocess.Popen(["gdal_calc.py", "-A", "{0}/sm3.tif".format(tmppath), "--outfile={0}".format(filename), "--NoDataValue=-9999", "--calc=\"(abs(A)!=9999)*(A/1000.0+9999)-9999\""], stdout=subprocess.PIPE, stderr=subprocess.STDOUT)
            out, err = proc.communicate()
            log.debug(out)
>>>>>>> eb3bf3a2
            dbio.ingest(dbname, filename, dt, table, False)
            ftp.cwd("../")
        except:
            log.warning("AMSR-E data not available for {0}. Skipping download!".format(dt.strftime("%Y%m%d")))


class Amsre(Soilmoist):

    def __init__(self, uncert=None):
        """Initialize AMSR-E soil moisture object."""
        super(Amsre, self).__init__(uncert)
        self.res = 0.25
        self.stddev = 0.01
        self.tablename = "soilmoist.amsre"<|MERGE_RESOLUTION|>--- conflicted
+++ resolved
@@ -15,11 +15,8 @@
 import os
 import datasets
 import dbio
-<<<<<<< HEAD
 import rpath
-=======
 import logging
->>>>>>> eb3bf3a2
 
 
 table = "soilmoist.amsre"
@@ -65,23 +62,15 @@
                 pstr = []
             else:
                 pstr = ["-projwin", str(bbox[0]), str(bbox[3]), str(bbox[2]), str(bbox[1])]
-<<<<<<< HEAD
-            subprocess.call(["gdal_translate"] + pstr + ["-ot", "Float32", "{0}/sm2.tif".format(tmppath), "{0}/sm3.tif".format(tmppath)])
-            # filename = "{0}/amsre_soilm_{1}.tif".format(tmppath, dt.strftime("%Y%m%d"))
+            proc = subprocess.Popen(["gdal_translate"] + pstr + ["-ot", "Float32", "{0}/sm2.tif".format(tmppath), "{0}/sm3.tif".format(tmppath)], stdout=subprocess.PIPE, stderr=subprocess.STDOUT)
+            out, err = proc.communicate()
+            log.debug(out)
             if not os.path.isdir("{0}/soilmoist/amsre".format(rpath.data)):
                     os.mkdir("{0}/soilmoist/amsre".format(rpath.data))
             filename = "{0}/soilmoist/amsre/amsre_{1}.tif".format(rpath.data, dt.strftime("%Y%m%d"))
-            cmd = " ".join(["gdal_calc.py", "-A", "{0}/sm3.tif".format(tmppath), "--outfile={0}".format(filename), "--NoDataValue=-9999", "--calc=\"(abs(A)!=9999)*(A/1000.0+9999)-9999\""])
-            subprocess.call(cmd, shell=True)
-=======
-            proc = subprocess.Popen(["gdal_translate"] + pstr + ["-ot", "Float32", "{0}/sm2.tif".format(tmppath), "{0}/sm3.tif".format(tmppath)], stdout=subprocess.PIPE, stderr=subprocess.STDOUT)
-            out, err = proc.communicate()
-            log.debug(out)
-            filename = "{0}/amsre_soilm_{1}.tif".format(tmppath, dt.strftime("%Y%m%d"))
             proc = subprocess.Popen(["gdal_calc.py", "-A", "{0}/sm3.tif".format(tmppath), "--outfile={0}".format(filename), "--NoDataValue=-9999", "--calc=\"(abs(A)!=9999)*(A/1000.0+9999)-9999\""], stdout=subprocess.PIPE, stderr=subprocess.STDOUT)
             out, err = proc.communicate()
             log.debug(out)
->>>>>>> eb3bf3a2
             dbio.ingest(dbname, filename, dt, table, False)
             ftp.cwd("../")
         except:
