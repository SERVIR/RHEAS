--- conflicted
+++ resolved
@@ -365,13 +365,8 @@
             self.crop = "maize"
         db = dbio.connect(self.dbname)
         cur = db.cursor()
-<<<<<<< HEAD
         sql = "select st_nearestvalue(rast,st_geomfromtext('POINT({0} {1})',4326)) as doy from crops.plantstart where type like '{2}' and st_intersects(rast,st_geomfromtext('POINT({0} {1})',4326)) order by doy".format(
             lon, lat, crop)
-=======
-        sql = "select st_value(rast,st_geomfromtext('POINT({0} {1})',4326)) as doy from crops.plantstart where type like '{2}' and st_intersects(rast,st_geomfromtext('POINT({0} {1})',4326)) order by doy".format(
-            lon, lat, self.crop)
->>>>>>> 453f24ef
         cur.execute(sql)
         results = cur.fetchall()
         # if this is a multi-year simulation append planting dates for each successive year
